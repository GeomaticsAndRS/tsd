--- conflicted
+++ resolved
@@ -17,11 +17,7 @@
 import requests
 
 import utils
-<<<<<<< HEAD
-import search_sentinel
-=======
 import search_scihub
->>>>>>> 3b8d8461
 
 
 scihub_url = 'https://scihub.copernicus.eu/dhus'
@@ -61,21 +57,13 @@
             query_data_hub(zip_path, url, verbose=True)
         elif mirror == 'peps':
             r = requests.get('{}/S1/search.atom?identifier={}'.format(peps_url_search, image['title']))
-<<<<<<< HEAD
-            if r.ok:
-=======
             try:
->>>>>>> 3b8d8461
                 img = bs4.BeautifulSoup(r.text, 'xml').find_all('entry')[0]
                 peps_id = img.find('id').text
                 url = "{}/S1/{}/download".format(peps_url_download, peps_id)
                 print("curl -k --basic -u carlodef@gmail.com:kayrros_cmla {} -o {}".format(url, zip_path))
                 os.system("curl -k --basic -u carlodef@gmail.com:kayrros_cmla {} -o {}".format(url, zip_path))
-<<<<<<< HEAD
-            else:
-=======
             except Exception:
->>>>>>> 3b8d8461
                 print('WARNING: failed request to {}/S1/search.atom?identifier={}'.format(peps_url_search, image['title']))
                 print('WARNING: will download from scihub mirror...')
                 download_sentinel_image(image, out_dir, mirror='scihub')
@@ -91,13 +79,8 @@
     Main function: download a Sentinel-1 image time serie.
     """
     # list available images
-<<<<<<< HEAD
-    images = search_sentinel.search_scihub(lat, lon, w, h, start_date,
-                                           end_date, product_type=product_type)
-=======
     images = search_scihub.search(lat, lon, w, h, start_date, end_date,
                                   product_type=product_type)
->>>>>>> 3b8d8461
 
     # download
     zips = []
